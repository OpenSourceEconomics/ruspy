{
 "cells": [
  {
   "cell_type": "code",
   "execution_count": 1,
   "metadata": {},
<<<<<<< HEAD
   "outputs": [
    {
     "ename": "ModuleNotFoundError",
     "evalue": "No module named 'ruspy'",
     "output_type": "error",
     "traceback": [
      "\u001b[0;31m---------------------------------------------------------------------------\u001b[0m",
      "\u001b[0;31mModuleNotFoundError\u001b[0m                       Traceback (most recent call last)",
      "Cell \u001b[0;32mIn [1], line 9\u001b[0m\n\u001b[1;32m      6\u001b[0m \u001b[38;5;28;01mimport\u001b[39;00m \u001b[38;5;21;01mnumpy\u001b[39;00m \u001b[38;5;28;01mas\u001b[39;00m \u001b[38;5;21;01mnp\u001b[39;00m\n\u001b[1;32m      7\u001b[0m \u001b[38;5;28;01mimport\u001b[39;00m \u001b[38;5;21;01mpandas\u001b[39;00m \u001b[38;5;28;01mas\u001b[39;00m \u001b[38;5;21;01mpd\u001b[39;00m\n\u001b[0;32m----> 9\u001b[0m \u001b[38;5;28;01mfrom\u001b[39;00m \u001b[38;5;21;01mruspy\u001b[39;00m\u001b[38;5;21;01m.\u001b[39;00m\u001b[38;5;21;01mestimation\u001b[39;00m\u001b[38;5;21;01m.\u001b[39;00m\u001b[38;5;21;01mcriterion_function\u001b[39;00m \u001b[38;5;28;01mimport\u001b[39;00m get_criterion_function\n\u001b[1;32m     10\u001b[0m \u001b[38;5;28;01mfrom\u001b[39;00m \u001b[38;5;21;01mruspy\u001b[39;00m\u001b[38;5;21;01m.\u001b[39;00m\u001b[38;5;21;01mmodel_code\u001b[39;00m\u001b[38;5;21;01m.\u001b[39;00m\u001b[38;5;21;01mdemand_function\u001b[39;00m \u001b[38;5;28;01mimport\u001b[39;00m get_demand\n\u001b[1;32m     11\u001b[0m \u001b[38;5;28;01mfrom\u001b[39;00m \u001b[38;5;21;01mestimagic\u001b[39;00m \u001b[38;5;28;01mimport\u001b[39;00m minimize\n",
      "\u001b[0;31mModuleNotFoundError\u001b[0m: No module named 'ruspy'"
     ]
    }
   ],
=======
   "outputs": [],
>>>>>>> 781ca532
   "source": [
    "%load_ext autoreload\n",
    "\n",
    "%autoreload 2\n",
    "    \n",
    "# import matplotlib.pyplot as plt\n",
    "import numpy as np\n",
    "import pandas as pd\n",
    "\n",
    "from ruspy.estimation.criterion_function import get_criterion_function\n",
    "from ruspy.model_code.demand_function import get_demand\n",
    "from estimagic import minimize"
   ]
  },
  {
   "cell_type": "markdown",
   "metadata": {},
   "source": [
    "## Short Tutorial on the Use of ruspy"
   ]
  },
  {
   "cell_type": "markdown",
   "metadata": {},
   "source": [
    "As opposed to the [other replication notebook](https://github.com/OpenSourceEconomics/ruspy/blob/master/promotion/replication/replication_iskhakov_et_al_2016.ipynb), here we do not actually replicate a whole paper but just an aspect of Rust (1987) in order to show how the key objects and functions for the estimation and the demand function derivation are used in the ruspy package."
   ]
  },
  {
   "cell_type": "markdown",
   "metadata": {},
   "source": [
    "### Estimation with the Nested Fixed Point Algorithm\n",
    "\n",
    "Here, we replicate the results in Table IX of Rust (1987) for the buses of group 4. For different data sets, you can either prepare them from raw data yourself (the raw data can be found [here](https://editorialexpress.com/jrust/research.html)) or visit the [data repository of OpenSourceEconomics](https://github.com/OpenSourceEconomics/zurcher-data) for Rust's (1987) data which allows to prepare the original data the way it is needed for the ruspy package. In order to estimate the parameters of the model we first load the data below."
   ]
  },
  {
   "cell_type": "code",
   "execution_count": 2,
<<<<<<< HEAD
   "metadata": {
    "scrolled": true
   },
=======
   "metadata": {},
>>>>>>> 781ca532
   "outputs": [
    {
     "data": {
      "text/html": [
       "<div>\n",
       "<style scoped>\n",
       "    .dataframe tbody tr th:only-of-type {\n",
       "        vertical-align: middle;\n",
       "    }\n",
       "\n",
       "    .dataframe tbody tr th {\n",
       "        vertical-align: top;\n",
       "    }\n",
       "\n",
       "    .dataframe thead th {\n",
       "        text-align: right;\n",
       "    }\n",
       "</style>\n",
       "<table border=\"1\" class=\"dataframe\">\n",
       "  <thead>\n",
       "    <tr style=\"text-align: right;\">\n",
       "      <th></th>\n",
       "      <th></th>\n",
       "      <th>state</th>\n",
       "      <th>mileage</th>\n",
       "      <th>usage</th>\n",
       "      <th>decision</th>\n",
       "    </tr>\n",
       "    <tr>\n",
       "      <th>Bus_ID</th>\n",
       "      <th>period</th>\n",
       "      <th></th>\n",
       "      <th></th>\n",
       "      <th></th>\n",
       "      <th></th>\n",
       "    </tr>\n",
       "  </thead>\n",
       "  <tbody>\n",
       "    <tr>\n",
       "      <th rowspan=\"5\" valign=\"top\">5297</th>\n",
       "      <th>0</th>\n",
       "      <td>0</td>\n",
       "      <td>2353</td>\n",
       "      <td>NaN</td>\n",
       "      <td>0</td>\n",
       "    </tr>\n",
       "    <tr>\n",
       "      <th>1</th>\n",
       "      <td>1</td>\n",
       "      <td>6299</td>\n",
       "      <td>1</td>\n",
       "      <td>0</td>\n",
       "    </tr>\n",
       "    <tr>\n",
       "      <th>2</th>\n",
       "      <td>2</td>\n",
       "      <td>10479</td>\n",
       "      <td>1</td>\n",
       "      <td>0</td>\n",
       "    </tr>\n",
       "    <tr>\n",
       "      <th>3</th>\n",
       "      <td>3</td>\n",
       "      <td>15201</td>\n",
       "      <td>1</td>\n",
       "      <td>0</td>\n",
       "    </tr>\n",
       "    <tr>\n",
       "      <th>4</th>\n",
       "      <td>4</td>\n",
       "      <td>20326</td>\n",
       "      <td>1</td>\n",
       "      <td>0</td>\n",
       "    </tr>\n",
       "    <tr>\n",
       "      <th>...</th>\n",
       "      <th>...</th>\n",
       "      <td>...</td>\n",
       "      <td>...</td>\n",
       "      <td>...</td>\n",
       "      <td>...</td>\n",
       "    </tr>\n",
       "    <tr>\n",
       "      <th rowspan=\"5\" valign=\"top\">5333</th>\n",
       "      <th>112</th>\n",
       "      <td>68</td>\n",
       "      <td>342004</td>\n",
       "      <td>0</td>\n",
       "      <td>0</td>\n",
       "    </tr>\n",
       "    <tr>\n",
       "      <th>113</th>\n",
       "      <td>68</td>\n",
       "      <td>343654</td>\n",
       "      <td>0</td>\n",
       "      <td>0</td>\n",
       "    </tr>\n",
       "    <tr>\n",
       "      <th>114</th>\n",
       "      <td>69</td>\n",
       "      <td>345631</td>\n",
       "      <td>1</td>\n",
       "      <td>0</td>\n",
       "    </tr>\n",
       "    <tr>\n",
       "      <th>115</th>\n",
       "      <td>69</td>\n",
       "      <td>347549</td>\n",
       "      <td>0</td>\n",
       "      <td>0</td>\n",
       "    </tr>\n",
       "    <tr>\n",
       "      <th>116</th>\n",
       "      <td>69</td>\n",
       "      <td>347549</td>\n",
       "      <td>0</td>\n",
       "      <td>0</td>\n",
       "    </tr>\n",
       "  </tbody>\n",
       "</table>\n",
       "<p>4329 rows × 4 columns</p>\n",
       "</div>"
      ],
      "text/plain": [
       "              state mileage usage  decision\n",
       "Bus_ID period                              \n",
       "5297   0          0    2353   NaN         0\n",
       "       1          1    6299     1         0\n",
       "       2          2   10479     1         0\n",
       "       3          3   15201     1         0\n",
       "       4          4   20326     1         0\n",
       "...             ...     ...   ...       ...\n",
       "5333   112       68  342004     0         0\n",
       "       113       68  343654     0         0\n",
       "       114       69  345631     1         0\n",
       "       115       69  347549     0         0\n",
       "       116       69  347549     0         0\n",
       "\n",
       "[4329 rows x 4 columns]"
      ]
     },
     "execution_count": 2,
     "metadata": {},
     "output_type": "execute_result"
    }
   ],
   "source": [
    "data = pd.read_pickle(\"group_4.pkl\")\n",
    "data"
   ]
  },
  {
   "cell_type": "markdown",
   "metadata": {},
   "source": [
    "The data is the first ingredient for the ``get_criterion_function`` function of ruspy and the second one is the initialization dictionairy (have a look at the documentation for the all possible keys). The estimation procedure, here, assumes the model to have the specifications as determined in the key \"model_specifications\". In order to use the Nested Fixed Point Algorithm, we specify it as \"method\" key of the initialization dictionairy. We can further assign specific algorithmic details in the subdictionary \"alg_details\". More information on the algorithmic details as well as default values can also be found in the documentation."
   ]
  },
  {
   "cell_type": "code",
   "execution_count": 5,
   "metadata": {},
   "outputs": [],
   "source": [
    "init_dict_nfxp = {\n",
    "    \"model_specifications\": {\n",
    "        \"discount_factor\": 0.9999,\n",
    "        \"num_states\": 90,\n",
    "        \"maint_cost_func\": \"linear\",\n",
    "        \"cost_scale\": 1e-3,\n",
    "    },\n",
    "    \"method\": \"NFXP\"\n",
    "}"
   ]
  },
  {
   "cell_type": "markdown",
   "metadata": {},
   "source": [
<<<<<<< HEAD
    "The above two elements are now given to the ``get_criterion_function`` function. The function specifies the criterion function (negative log-likelihood function) and its derivative needed for the cost parameter estimation. Additionally, it returns a dictionairy containing the results of the estimation of the transition probabilities."
=======
    "The above two elements are now given to the ``estimate`` function. The function solves the model and gives out two separate dictionairies containing the results of the estimation of the transition and cost parameters, respectively. "
>>>>>>> 781ca532
   ]
  },
  {
   "cell_type": "code",
<<<<<<< HEAD
   "execution_count": 5,
   "metadata": {
    "scrolled": true
   },
   "outputs": [
    {
     "ename": "NameError",
     "evalue": "name 'get_criterion_function' is not defined",
     "output_type": "error",
     "traceback": [
      "\u001b[0;31m---------------------------------------------------------------------------\u001b[0m",
      "\u001b[0;31mNameError\u001b[0m                                 Traceback (most recent call last)",
      "\u001b[0;32m<ipython-input-5-92d9c883e951>\u001b[0m in \u001b[0;36m<module>\u001b[0;34m\u001b[0m\n\u001b[0;32m----> 1\u001b[0;31m \u001b[0mcriterion_func\u001b[0m\u001b[0;34m,\u001b[0m \u001b[0mcriterion_dev\u001b[0m\u001b[0;34m,\u001b[0m \u001b[0mresult_transitions_nfxp\u001b[0m \u001b[0;34m=\u001b[0m \u001b[0mget_criterion_function\u001b[0m\u001b[0;34m(\u001b[0m\u001b[0minit_dict_nfxp\u001b[0m\u001b[0;34m,\u001b[0m \u001b[0mdata\u001b[0m\u001b[0;34m)\u001b[0m\u001b[0;34m\u001b[0m\u001b[0;34m\u001b[0m\u001b[0m\n\u001b[0m",
      "\u001b[0;31mNameError\u001b[0m: name 'get_criterion_function' is not defined"
     ]
    }
   ],
=======
   "execution_count": 6,
   "metadata": {},
   "outputs": [],
>>>>>>> 781ca532
   "source": [
    "criterion_func, criterion_dev, result_transitions_nfxp = get_criterion_function(init_dict_nfxp, data)"
   ]
  },
  {
   "cell_type": "code",
   "execution_count": 7,
   "metadata": {},
   "outputs": [
    {
     "data": {
      "text/plain": [
       "{'trans_count': array([1682, 2555,   55]),\n",
       " 'x': array([0.39189189, 0.59529357, 0.01281454]),\n",
       " 'fun': 3140.5705570938244}"
      ]
     },
     "execution_count": 7,
     "metadata": {},
     "output_type": "execute_result"
    }
   ],
   "source": [
    "result_transitions_nfxp"
   ]
  },
  {
   "cell_type": "markdown",
   "metadata": {},
   "source": [
    "In order to estimate the cost parameters, the criterion function and its derivative need to be minimized. \n",
    "Here we use the``minimize`` function of estimagic together with the BFGS algorithm of scipy."
   ]
  },
  {
   "cell_type": "code",
   "execution_count": 8,
   "metadata": {},
   "outputs": [
    {
     "data": {
      "text/plain": [
       "Minimize with 2 free parameters terminated successfully after 27 criterion evaluations, 27 derivative evaluations and 24 iterations.\n",
       "\n",
       "The value of criterion improved from 1567.616230027041 to 163.58428365680294.\n",
       "\n",
       "The scipy_bfgs algorithm reported: Optimization terminated successfully.\n",
       "\n",
       "Independent of the convergence criteria used by scipy_bfgs, the strength of convergence can be assessed by the following criteria:\n",
       "\n",
       "                             one_step     five_steps \n",
       "relative_criterion_change  1.211e-13***  0.0003636   \n",
       "relative_params_change     4.682e-07*      0.04934   \n",
       "absolute_criterion_change  1.981e-11***    0.05948   \n",
       "absolute_params_change     4.172e-06*        0.361   \n",
       "\n",
       "(***: change <= 1e-10, **: change <= 1e-8, *: change <= 1e-5. Change refers to a change between accepted steps. The first column only considers the last step. The second column considers the last five steps.)"
      ]
     },
     "execution_count": 8,
     "metadata": {},
     "output_type": "execute_result"
    }
   ],
   "source": [
    "result_nfxp = minimize(\n",
    "    criterion=criterion_func,\n",
    "    params=np.array([2,10]),\n",
    "    algorithm=\"scipy_bfgs\",\n",
    "    derivative=criterion_dev,\n",
    ")\n",
    "result_nfxp"
   ]
  },
  {
   "cell_type": "markdown",
   "metadata": {},
   "source": [
<<<<<<< HEAD
    "The optimization algorithm successfully terminated."
=======
    "As expected, the results below reveal that we find the same parameter estimates as Rust (1987) in Table IX."
>>>>>>> 781ca532
   ]
  },
  {
   "cell_type": "code",
   "execution_count": 11,
   "metadata": {},
   "outputs": [
    {
     "data": {
      "text/plain": [
       "array([10.0749422 ,  2.29309298])"
      ]
     },
     "execution_count": 11,
     "metadata": {},
     "output_type": "execute_result"
    }
   ],
   "source": [
    "result_nfxp.params"
   ]
  },
  {
   "cell_type": "markdown",
   "metadata": {},
   "source": [
    "As expected, the results below reveal that we find the same parameter estimates as Rust (1987) in Table IX."
   ]
  },
  {
   "cell_type": "code",
   "execution_count": null,
   "metadata": {},
   "outputs": [],
   "source": [
    "result_nfxp.params"
   ]
  },
  {
   "cell_type": "markdown",
   "metadata": {},
   "source": [
    "### Estimation with Mathematical Programming with Equilibrium Constraints\n",
    "\n",
    "We now estimate the model for the same data set with the same specifications. Here, we have to specify that we want to use \"MPEC\" in the \"approach\" key and specify and optimizer from the NLOPT or IPOPT library. We opt for the LD_SLSQP provided by NLOPT and specify several starting values (\"params\"), stopping tolerances and bounds for the parameters. "
   ]
  },
  {
   "cell_type": "code",
   "execution_count": 7,
   "metadata": {},
   "outputs": [],
   "source": [
    "init_dict_mpec = {\n",
    "    \"model_specifications\": {\n",
    "        \"discount_factor\": 0.9999,\n",
    "        \"number_states\": 90,\n",
    "        \"maint_cost_func\": \"linear\",\n",
    "        \"cost_scale\": 1e-3,\n",
    "    },\n",
    "    \"optimizer\": {\n",
    "        \"approach\": \"MPEC\",\n",
    "        \"algorithm\": \"LD_SLSQP\",\n",
    "        \"params\": np.concatenate(\n",
    "            (np.full(90, 0.0), np.array([4.0, 1.0]))\n",
    "        ),\n",
    "        \"gradient\": \"Yes\",\n",
    "        \"set_ftol_abs\": 1e-15,\n",
    "        \"set_xtol_rel\": 1e-15,\n",
    "        \"set_xtol_abs\": 1e-3,\n",
    "        \"set_lower_bounds\": np.concatenate((np.full(90, -np.inf), np.full(2, 0.0))),\n",
    "        \"set_upper_bounds\": np.concatenate((np.full(90, 50.0), np.full(2, np.inf))),\n",
    "    },\n",
    "}"
   ]
  },
  {
   "cell_type": "markdown",
   "metadata": {},
   "source": [
    "We hand the above dictionairy to the ``estimate`` function and present the result dictionairies below. We arrive at the same results again. As MPEC also takes the expected values as parameters, the parameter vector in the cost parameter results also contains the estimated expected values at the beginning."
   ]
  },
  {
   "cell_type": "code",
   "execution_count": 8,
   "metadata": {},
   "outputs": [],
   "source": [
    "result_transitions_mpec, result_fixp_mpec = estimate(init_dict_mpec, data)"
   ]
  },
  {
   "cell_type": "code",
   "execution_count": 9,
   "metadata": {},
   "outputs": [
    {
     "data": {
      "text/plain": [
       "{'x': array([-1278.6559946 , -1278.85980298, -1279.05996821, -1279.25649324,\n",
       "        -1279.4493816 , -1279.63863755, -1279.82426609, -1280.00627314,\n",
       "        -1280.18466561, -1280.35945151, -1280.53064007, -1280.69824186,\n",
       "        -1280.86226894, -1281.02273495, -1281.17965528, -1281.33304713,\n",
       "        -1281.48292973, -1281.62932437, -1281.77225455, -1281.91174608,\n",
       "        -1282.04782715, -1282.18052841, -1282.30988302, -1282.43592671,\n",
       "        -1282.55869775, -1282.67823699, -1282.79458781, -1282.90779606,\n",
       "        -1283.01791001, -1283.12498027, -1283.22905961, -1283.3302029 ,\n",
       "        -1283.4284669 , -1283.52391013, -1283.61659268, -1283.70657599,\n",
       "        -1283.79392267, -1283.87869629, -1283.96096118, -1284.04078218,\n",
       "        -1284.11822447, -1284.19335333, -1284.26623395, -1284.33693124,\n",
       "        -1284.40550964, -1284.47203295, -1284.53656414, -1284.59916522,\n",
       "        -1284.65989708, -1284.71881936, -1284.77599035, -1284.83146684,\n",
       "        -1284.88530403, -1284.93755546, -1284.9882729 , -1285.03750626,\n",
       "        -1285.08530353, -1285.13171069, -1285.17677167, -1285.2205282 ,\n",
       "        -1285.2630198 , -1285.30428366, -1285.34435452, -1285.38326457,\n",
       "        -1285.42104335, -1285.45771751, -1285.49331071, -1285.52784334,\n",
       "        -1285.56133229, -1285.59379062, -1285.62522721, -1285.65564629,\n",
       "        -1285.68504694, -1285.71342246, -1285.74075965, -1285.76703792,\n",
       "        -1285.7922283 , -1285.81629222, -1285.83918011, -1285.86082977,\n",
       "        -1285.88116447, -1285.90009076, -1285.91749595, -1285.93324528,\n",
       "        -1285.9471787 , -1285.95910736, -1285.96880978, -1285.97602779,\n",
       "        -1285.98046237, -1285.98177155,    10.07494222,     2.29309296]),\n",
       " 'fun': 163.58428365680072,\n",
       " 'status': True,\n",
       " 'n_iterations': 30,\n",
       " 'n_evaluations': 30,\n",
       " 'reason': 4,\n",
       " 'time': 0.4318597000000004}"
      ]
     },
     "execution_count": 9,
     "metadata": {},
     "output_type": "execute_result"
    }
   ],
   "source": [
    "result_fixp_mpec"
   ]
  },
  {
   "cell_type": "code",
   "execution_count": 10,
   "metadata": {},
   "outputs": [
    {
     "data": {
      "text/plain": [
       "{'trans_count': array([1682, 2555,   55], dtype=int64),\n",
       " 'x': array([0.39189189, 0.59529357, 0.01281454]),\n",
       " 'fun': 3140.5705570938244}"
      ]
     },
     "execution_count": 10,
     "metadata": {},
     "output_type": "execute_result"
    }
   ],
   "source": [
    "result_transitions_mpec"
   ]
  },
  {
   "cell_type": "markdown",
   "metadata": {},
   "source": [
    "### Deriving the Implied Demand Function\n",
    "\n",
    "From the estimated parameters above (or generally from any parameters) we can now derive the implied demand function with ruspy as described in Rust (1987). For this we have to specify a dictionairy that describes the grid of replacement cost for which the expected demand is supposed to be calculated. As the demand calculation involves solving a fixed point one needs to specify the stopping tolerance for contraction iterations. Additionally, one passes for how many months, here 12, and how many buses (37) the implied demand is derived. Additionally, one has to supply the cost and transition parameters and pass it in separately to ``get_demand`` function that coordinates the demand derivation."
   ]
  },
  {
   "cell_type": "code",
   "execution_count": 11,
   "metadata": {},
   "outputs": [],
   "source": [
    "demand_dict = {\n",
    "    \"RC_lower_bound\": 4,\n",
    "    \"RC_upper_bound\": 13,\n",
    "    \"demand_evaluations\": 100,\n",
    "    \"tolerance\": 1e-10,\n",
    "    \"num_periods\": 12,\n",
    "    \"num_buses\": 37,\n",
    "}\n",
    "demand_params = np.concatenate((result_transitions_nfxp[\"x\"], result_fixp_nfxp[\"x\"]))\n",
    "# demand_params = np.concatenate((result_transitions_nfxp[\"x\"], result_fixp_nfxp.params))"
   ]
  },
  {
   "cell_type": "markdown",
   "metadata": {},
   "source": [
    "Lastly, the information for which model specification the demand is supposed to be calculated has to be passed in as a dictionairy. If, as in our case, the parameters come from previously run estimation, we can just pass in the initialization dictionairy used for the estimation. From this the ``get_demand`` function extracts the model information by using the \"model_specifications\" key. This means that is sufficient to pass in a dictionairy that has this key and under which there is the information as requested for the initialization dictionairy. The \"optimizer\" key is not needed.\n",
    "\n",
    "Below we now run the demand estimation and give out the results for the first few replacement costs."
   ]
  },
  {
   "cell_type": "code",
   "execution_count": 12,
   "metadata": {},
   "outputs": [
    {
     "data": {
      "text/html": [
       "<div>\n",
       "<style scoped>\n",
       "    .dataframe tbody tr th:only-of-type {\n",
       "        vertical-align: middle;\n",
       "    }\n",
       "\n",
       "    .dataframe tbody tr th {\n",
       "        vertical-align: top;\n",
       "    }\n",
       "\n",
       "    .dataframe thead th {\n",
       "        text-align: right;\n",
       "    }\n",
       "</style>\n",
       "<table border=\"1\" class=\"dataframe\">\n",
       "  <thead>\n",
       "    <tr style=\"text-align: right;\">\n",
       "      <th></th>\n",
       "      <th>demand</th>\n",
       "      <th>success</th>\n",
       "    </tr>\n",
       "    <tr>\n",
       "      <th>RC</th>\n",
       "      <th></th>\n",
       "      <th></th>\n",
       "    </tr>\n",
       "  </thead>\n",
       "  <tbody>\n",
       "    <tr>\n",
       "      <th>4.000000</th>\n",
       "      <td>15.9759</td>\n",
       "      <td>Yes</td>\n",
       "    </tr>\n",
       "    <tr>\n",
       "      <th>4.090909</th>\n",
       "      <td>15.3406</td>\n",
       "      <td>Yes</td>\n",
       "    </tr>\n",
       "    <tr>\n",
       "      <th>4.181818</th>\n",
       "      <td>14.7508</td>\n",
       "      <td>Yes</td>\n",
       "    </tr>\n",
       "    <tr>\n",
       "      <th>4.272727</th>\n",
       "      <td>14.2028</td>\n",
       "      <td>Yes</td>\n",
       "    </tr>\n",
       "    <tr>\n",
       "      <th>4.363636</th>\n",
       "      <td>13.6927</td>\n",
       "      <td>Yes</td>\n",
       "    </tr>\n",
       "  </tbody>\n",
       "</table>\n",
       "</div>"
      ],
      "text/plain": [
       "           demand success\n",
       "RC                       \n",
       "4.000000  15.9759     Yes\n",
       "4.090909  15.3406     Yes\n",
       "4.181818  14.7508     Yes\n",
       "4.272727  14.2028     Yes\n",
       "4.363636  13.6927     Yes"
      ]
     },
     "execution_count": 12,
     "metadata": {},
     "output_type": "execute_result"
    }
   ],
   "source": [
    "demand = get_demand(init_dict_nfxp, demand_dict, demand_params)\n",
    "demand.head()"
   ]
  },
  {
   "cell_type": "markdown",
   "metadata": {},
   "source": [
    "To get a sense of how the overall demand function looks like, we plot the above results across the whole grid of replacement costs that we specified before."
   ]
  },
  {
   "cell_type": "code",
   "execution_count": 13,
   "metadata": {},
   "outputs": [
    {
     "data": {
      "text/plain": [
       "Text(0, 0.5, 'Expected Annual Demand')"
      ]
     },
     "execution_count": 13,
     "metadata": {},
     "output_type": "execute_result"
    },
    {
     "data": {
      "image/png": "iVBORw0KGgoAAAANSUhEUgAAAX4AAAEGCAYAAABiq/5QAAAABHNCSVQICAgIfAhkiAAAAAlwSFlzAAALEgAACxIB0t1+/AAAADh0RVh0U29mdHdhcmUAbWF0cGxvdGxpYiB2ZXJzaW9uMy4yLjEsIGh0dHA6Ly9tYXRwbG90bGliLm9yZy+j8jraAAAgAElEQVR4nO3deXxU9b3/8dcnK1lIIBthDzuyI0HEnbphFVxq637Veq+19lbbqm299bbeX1u72cW2t61UrV61Wvdad0QBFxDDDiKL7GsWIEDYQvL5/TGDQiQwhEzOZOb9fDzOY2ZOzsx5Ozz8nDPf8z3fr7k7IiKSOJKCDiAiIi1LhV9EJMGo8IuIJBgVfhGRBKPCLyKSYFKCDhCJgoICLykpCTqGiEirMnPmzEp3L2y4vlUU/pKSEsrKyoKOISLSqpjZqkOtV1OPiEiCUeEXEUkwKvwiIglGhV9EJMGo8IuIJJioFX4ze8jMys1sQYP13zSzxWa20Mx+Ga39i4jIoUXzjP9hYOyBK8xsDHAhMMTdBwL3RnH/IiJyCFEr/O4+FdjcYPXXgZ+7+57wNuXR2j/A5MXl/GnysmjuQkSk1WnpNv6+wKlm9oGZTTGzkY1taGY3mlmZmZVVVFQ0aWfvf1LFbycuYceefU3NKyISd1q68KcA7YETgTuAp8zMDrWhu09w91J3Ly0s/NwdxxH5Qv8iauucd5c27cAhIhKPWrrwrwWe85AZQD1QEK2djejenpw2KUxaFNUWJRGRVqWlC/8LwBcAzKwvkAZURmtnqclJnN6viLcXl1NfrykmRUQgut05nwCmAf3MbK2Z3QA8BPQMd/F8ErjWozzp75n9i6jcsZd566qjuRsRkVYjaqNzuvsVjfzp6mjt81BO71tIksFbizYxrGu7lty1iEhMivs7d9tnpTGie3veWqx2fhERSIDCDzCmfxEL1m1jY/XuoKOIiAQuIQr/mf07APC2zvpFRBKj8PftkE3ndhnq1ikiQoIUfjPjzOOKeG9ZJbtr64KOIyISqIQo/ADnDChmV20dU5foLl4RSWwJU/hH9cwjNyOV1xduCjqKiEigEqbwpyYnceZxRby5aBO1dfVBxxERCUzCFH6AcwcWU72rlhkrGo4WLSKSOBKq8J/Wp5CM1GReW7Ax6CgiIoFJqMKfkZbMGf0KeX3hRg3aJiIJK6EKP4Sae8q372HO2q1BRxERCUTCFf4x/YtITTZeV3OPiCSohCv8uRmpjO5VwOsLNxLlEaFFRGJSwhV+gPMGFbOyaicL128LOoqISItLyMJ/7sBiUpKMl+ZtCDqKiEiLS8jCn5eVxil9Cnhp3no194hIwknIwg8wbkgn1m7ZxZw16t0jIoklYQv/2QM7kJacxL/mqrlHRBJLwhb+nDapnNGvkJfmradON3OJSAJJ2MIPMG5oJ8q37+HDlRq7R0QSR0IX/jOPKyIjNZl/zV0fdBQRkRaT0IU/My2FswZ04NUFGzVUs4gkjKgVfjN7yMzKzWzBIf52u5m5mRVEa/+RGjekI5tr9vLu0sqgo4iItIhonvE/DIxtuNLMugJnA6ujuO+IndGviPaZqTwza23QUUREWkTUCr+7TwUOddX0t8B3gZjoSpOWksT4oZ2Y+NEmqnfVBh1HRCTqWrSN38zGA+vcfW5L7vdIvjSiC3v31fOyhnAQkQTQYoXfzDKBHwA/jHD7G82szMzKKioqopptcOdcehdl85yae0QkAbTkGX8voAcw18xWAl2AWWZWfKiN3X2Cu5e6e2lhYWFUg5kZXzq+C2WrtrCysiaq+xIRCVqLFX53n+/uRe5e4u4lwFrgeHePiRlRLhreCTN4bva6oKOIiERVo4XfzPIOtxzpg83sCWAa0M/M1prZDc0ZvLl1zM3glN4FPDdrrebjFZG4lnKYv80k1PPGgG7AlvDzdoS6YvY43Ae7+xVH+HvJ0QRtCZcc35lv/2MuH6zYzOhe+UHHERGJikbP+N29h7v3BF4Hxrl7gbvnAxcAz7VUwJY0dmBH2rZJ4ckPY+IWAxGRqIikjX+ku7+y/4W7vwqcHr1IwclIS+bi4Z15dcFGtu7cG3QcEZGoiKTwV5rZXWZWYmbdzewHQFW0gwXl8pHd2Luvnudm6SKviMSnSAr/FUAh8DzwAlAUXheXBnTKYWjXdjwxY7WmZRSRuHTEwu/um939VncfHl5udfe4HsD+ipFdWVq+g1mrtwQdRUSk2R2x8JtZXzObYGZvmNlb+5eWCBeUcUM7kZWWzBMz1gQdRUSk2R2uO+d+TwN/AR4A6qIbJzZkpacwflhnnp+9lh+OG0BOm9SgI4mINJtI2vj3ufuf3X2Gu8/cv0Q9WcCuPKEbu2vreW6mxu8RkfgSSeH/l5ndbGYdj+bO3dZucJdchnVtx/9NW6U7eUUkrkRS+K8F7gDeJ3Q370ygLJqhYsV1J5WwvLKGd5dpdi4RiR+R9OrpcYilZ0uEC9p5g4spyE7jkfdXBh1FRKTZRHJxFzMbBAwA2uxf5+7/F61QsSI9JZkrT+jGH95exuqqnXTLzww6kojIMYukO+ePgD+ElzHAL4HxUc4VM64c1Z1kMx6dvjLoKCIizSKSNv5LgTOBje5+PTAUSI9qqhhSnNuGcwcV848P17Brb0L0ZhWROBdJ4d/l7vXAPjPLAcqBhGjj3+/a0SVs272P52ara6eItH6RFP4yM2sH/JVQj55ZwIyopooxI0vaM6RLLg++s0JdO0Wk1YukV8/N7r7V3f8CnA1cG27ySRhmxn+c2pPllTW8uWhT0HFERI5JRHPumtkQMxsPHA/0NrNLohsr9pw3qJgu7TP46zvLg44iInJMIunV8xDwEPAlYFx4uSDKuWJOSnISN5zSgw9XbtGonSLSqkVyxn+iu5e6+7Xufn14+WrUk8Wgr5R2JadNCn+dqrN+EWm9Iin808xsQNSTtAJZ6SlcfWJ3Xlu4kVVVNUHHERFpkkgK/yOEiv9iM5tnZvPNbF60g8Wq604qITUpib9M0Vm/iLROkQzZ8BBwDTAfqI9unNhXlNOGr4zswlMfruWWM3vTMTcj6EgiIkclkjP+1e7+oruvcPdV+5eoJ4thXzutF/XuTFBbv4i0QpEU/o/N7O9mdoWZXbJ/OdKbzOwhMys3swUHrPuVmX0cbjJ6PnxjWKvTNS+Ti4d35u8frKZi+56g44iIHJVICn8GsAc4h6PrzvkwMLbBuonAIHcfAiwB7ow4aYy5eUxvauvqeeBdnfWLSOtyxDb+pt6l6+5Tzaykwbo3Dng5ndAAcK1Sj4Isxg3txGPTVnHTab1on5UWdCQRkYhEcgNXXzObtL/JJnwX713NsO+vAq8eZr83mlmZmZVVVFQ0w+6a3zfG9KZmbx0Pvrsi6CgiIhGLpKnnr4SaZGoB3H0ecPmx7NTMfgDsAx5vbBt3nxC+cay0sLDwWHYXNX07tOX8IR3523srqNqhtn4RaR0iKfyZ7t5wNM59Td2hmV1L6BrBVe7e6oe6/PZZfdlVW8efJ38SdBQRkYhEUvgrzawX4ABmdimwoSk7M7OxwPeA8e6+symfEWt6F2Vz8fAuPDp9FRurdwcdR0TkiCIp/N8A7gf6m9k64FvATUd6k5k9AUwD+pnZWjO7Afgj0BaYaGZzzOwvTY8eO751Vh/q6p0/vr006CgiIkcUSa+e5cBZZpYFJLn79kg+2N2vOMTqB48yX6vQNS+Ty0Z25ckZa/jaab3omqdJ2UUkdh32jN/M+pnZr83sZeAp4Edm1rdlorUu3/xCH5KSjN9OXBJ0FBGRw2q08JvZaGAysB2YQKh3Tw0w2cxObJF0rUhxbhuuP7mE5+esY8G66qDjiIg06nBn/D8ErnD3u939n+7+grv/CLgC+FHLxGtdbj6jN+0yUrnnlUXEQYclEYlThyv8vdx9csOV7j4F6Bm1RK1YbkYqt5zZh/c/qWLy4ti86UxE5HCF/3AXcTULSSOuGtWdkvxMfvbqIvbVJfwo1iISgw7Xq6ermf3+EOsN6BylPK1eWkoS3xvbn68/PounZ67lihO6BR1JROQghyv8dxzmb2XNHSSejB1UTGn39vz6jcWcP6QjOW1Sg44kIvKpRgu/uz/SkkHiiZlx9/iBjPvju/xu4lJ+OE5TFotI7Ijkzl1pgkGdc7l8ZDcembaSJZsiuudNRKRFqPBH0R3n9iMrLZn/+ddCde8UkZihwh9FeVlp3HZOP95bVsVrCzYGHUdEBDhMG7+Z/YHwiJyH4u63RCVRnLlqVDeemLGa//fSR5zat5Ds9CMOjyQiElWHO+MvA2YeZpEIpCQn8dOLB7GherfG8RGRmKBePS1gRPc8rhzVjb+9t4KLhnVmcJfcoCOJSAKLZM7dQjO718xeMbO39i8tES6efG9sf/Ky0rnz+Xm6o1dEAhXJxd3HgUVAD+B/gJXAh1HMFJdyM1L50bgBLFi3jUemrQo6jogksEgKf767PwjUuvsUd/8qoGGZm+CCIR05vW8hv35jMaur4mLmSRFphSIp/LXhxw1mdr6ZDQe6RDFT3DIz7rlkMElmfPfZudTXq2+/iLS8SAr/T8wsF7gNuB14APh2VFPFsc7tMvjB+ccxfflmHp+xOug4IpKAIplz96Xw02pgTHTjJIbLR3bllfkb+Nkrizijb6Hm6BWRFhVJr56/mdlDDZeWCBevzIyff2lIqMnnmXlq8hGRFhVJU89LwMvhZRKQA+yIZqhE0LldBnedfxzTllfx0Hsrgo4jIgkkkqaeZw98bWZPAG9GLVECuWxkVyZ9XM4vX1vMSb0KGNApJ+hIIpIAmjJIWx9A00o1AzPj55cMJjczlW/9Yza7a+uCjiQiCSCSNv7tZrZt/yPwL+B7EbzvITMrN7MFB6zLM7OJZrY0/Nj+2OK3fvnZ6fzq0iEs2bSDX7z2cdBxRCQBHLHwu3tbd8854LFvw+afRjwMjG2w7vvAJHfvQ+h6wfePOnEcOqNfEdedVMLf3lvJmx9tCjqOiMS5iJp6zKyzmZ1kZqftX470HnefCmxusPpCYP/gb48AFx1V2jj2/fP6M6BjDrc9PZd1W3cFHUdE4lgkTT2/AN4D7iI0AfsdhG7kaooO7r4BIPxYdJj93mhmZWZWVlFR0cTdtR5tUpP536uOZ19dPd/8+yxqNZCbiERJJGf8FwH93P2L7j4uvIyPdjB3n+Dupe5eWlhYGO3dxYQeBVn87EtDmLV6K/e+vjjoOCISpyIp/MuB1Gba3yYz6wgQfixvps+NG+OHduLKUd24f+pyXl+o6RpFpPlFUvh3AnPM7H4z+/3+pYn7exG4Nvz8WuCfTfycuPbDCwYwtEsutz01l2XluldORJpXJIX/ReDHwPscxdSL4Ru9pgH9zGytmd0A/Bw428yWAmeHX0sDbVKT+fPVI0hPSeJrj5axfXftkd8kIhIhc4/9cWJKS0u9rKws6BgtbtonVVz94AecdVwRf75qBElJFnQkEWlFzGymu5c2XB9Jr56TwzdbLTGz5Wa2wsyWRyemHGh0r3zuPK8/ry/cxH2TlgYdR0TixBHH6gEeJDT+/kxAYwq0sBtO6cHijdu5b9JSehVlM35op6AjiUgrF0nhr3b3V6OeRA7JzPjJxYNYVbWT25+eS9f2GQzvlvAjXYjIMYjk4u7bZvYrMxttZsfvX6KeTD6VnpLMn68+ng456dz46Ezd2SsixySSwj8KKAXuAX4dXu6NZij5vPzsdB68diS7a+u47qEZVO9UTx8RaZpIBmkb03ABrmiBbNJA3w5tmXBNKauqdvIfj5ZpGGcRaZKIx+M3s1wz+6qZvQnMimImOYzRvfK59ytDmbFiM7c9PVfTNorIUTvsxV0zywDGA1cCxwNtCY3dMzX60aQx44d2YmP1Lu555WMKstK4e/xAzNTHX0Qi02jhN7PHgdOAN4A/Am8By9x9cstEk8P5j1N7UrljLxOmLic3I5XvnNMv6Egi0koc7ox/ELAFWAR87O51ZqZ2hRhhZtx5Xn+qd9by+7eWkZORyr+f2jPoWCLSCjRa+N19qJn1J9TM86aZlQNtzazY3TVsZAwwM+65ZDDbdtfyk5cXkZWewhUnaDpkETm8w17cdfeP3f2H7t6P0N27/wfMMLP3WySdHFFykvG7y4dxet9C/uv5+TxdtiboSCIS4yLu1ePuZe5+G9AduDN6keRopackc/81IzildwHffXYez89eG3QkEYlhERf+/TxkSjTCSNO1SU1mwjWljO6Zz21PzeWF2euCjiQiMeqoC7/Eroy0ZB64tpRRPfL59lNzeOpDNfuIyOep8MeZzLQU/nb9SE7tU8h3n53Ho9NWBh1JRGLM4frxf+dwb3T33zR/HGkObVKT+eu/jeAbj8/iv/+5kJ176/ja6b2CjiUiMeJwZ/xtw0sp8HWgc3i5CRgQ/WhyLNJTkvnTVSO4YEhHfvbqx/zs1UW0htnWRCT6DteP/38AzOwN4Hh33x5+fTfwdIukk2OSlpLEfZcPp11mKvdPWc6Wmr3cc/FgUpLVwieSyCKZiKUbsPeA13uBkqikkWaXnGT8+MJB5GWl8/tJS9lcs5ffXzGczLRI/ulFJB5Fcur3KKGbtu42sx8BHxC6kUtaCTPjO2f35ccXDuStj8u5YsJ0KrbvCTqWiAQkkvH4fwpcT2jcnq3A9e5+T7SDSfO7ZnQJ919TyuJN27nkz++xrHxH0JFEJACRNvZmAtvc/T5grZn1iGImiaKzB3TgyRtHs2tvHZf86T3eWVoRdCQRaWFHLPzh5p3v8dkwDanAY8eyUzP7tpktNLMFZvaEmbU5ls+TozOsazuev/lkOuZmcN3fPlRff5EEE8kZ/8WEJmOpAXD39YS6eTaJmXUGbgFK3X0QkAxc3tTPk6bpmpfJszefxJh+hfz3Pxdy1wvz2buvPuhYItICIin8ez3UAdwBzCyrGfabAmSYWQqhZqT1zfCZcpSy01O4/5pSbjq9F49NX82Vf51O+bbdQccSkSiLpPA/ZWb3A+3M7D+AN4EHmrpDd18H3AusBjYA1e7+RlM/T45NcpLx/fP688crh7Nw/TYu+MO7zFy1OehYIhJFkfTquRd4BngW6Af80N1/39Qdmll74EKgB9AJyDKzqw+x3Y1mVmZmZRUVugAZbRcM6cTz3ziJjLRkLrt/Og+8s1x3+orEqUgu7v7C3Se6+x3ufru7TzSzXxzDPs8CVrh7hbvXAs8BJzXcyN0nuHupu5cWFhYew+4kUv2Lc3jxG6cwpn8RP3l5ETc9NpPqXbVBxxKRZhZJU8/Zh1h33jHsczVwopllmpkBZxKa11diQG5mKhOuGcFd5x/HpEXlXPCHd5i9ekvQsUSkGTVa+M3s62Y2H+hvZvMOWFYA85u6Q3f/gFDT0azw5yQBE5r6edL8zIx/P7Un//jaidTXw5f/Mo0/TV5Gfb2afkTigTXWjmtmuUB74GfA9w/403Z3b9Grf6WlpV5WVtaSu5Sw6l21/Ndz83l5/gZO6pXPr78ylI65GUHHEpEImNlMdy9tuL7RM353r3b3lcB9wGZ3X+Xuq4BaMxsVvagSS3IzUvnjlcP5xZcGM2fNVs797VT+OUfTOoq0ZpG08f8ZOHBQl5rwOkkQZsZlI7vxyi2n0rsom1ufnMN//n0Wm2v2HvnNIhJzIin85ge0B7l7PZEN5yxxpqQgi6e+Nprbz+nL6ws3cs5vp/Dagg1BxxKRoxRJ4V9uZreYWWp4uRVYHu1gEptSkpP4zy/04cX/PIXi3Dbc9NgsvvH3WRrmWaQViaTw30Son/06YC0wCrgxmqEk9h3XMYfnbz6ZO87tx8SFmzjrN1N4qmyNbvoSaQUa7dUTS9SrJ7YtK9/Bfz03nxkrNzO6Zz4/vmgQvYuyg44lkvCOulfPAW/sa2aTzGxB+PUQM7srGiGldepdlM2TN57IPRcPZsH6as67byr3vr6YXXvrgo4mIocQSVPPXwmNxV8L4O7z0DDK0kBSknHlqG68ddsZjBvSiT++vYyzfzuFNxZuVPOPSIyJpPBnuvuMBuv2RSOMtH6FbdP5zWXDePLGE8lMS+bGR2fybw/NYFn59qCjiUhYJIW/0sx68dl4/JcSGk5ZpFEn9sznlVtO5e5xA5i7Zitjf/cOd7+4kC3q+y8SuCNe3DWznoTG0jmJ0ITrK4Crwnfxtghd3G3dqnbs4dcTl/DkjNVkp6dwy5l9uGZ0d9JTkoOOJhLXGru4G3GvnvDMW0nu3uK/2VX448Pijdu555VFTFlSQde8DG4/px/jhnQiKcmCjiYSl46lV0++mf0eeAeYbGb3mVl+NEJKfOtX3JZHvnoC//fVE2ibnsqtT85h3B/fZfLicl0AFmlBkbTxPwlUAF8CLg0//0c0Q0l8O61vIS998xTuu3wY1btque5vH3LZ/dP5YHlV0NFEEkIkbfwz3X1Eg3Vlh/r5EC1q6olfe/fV848PV/OHt5ZRvn0Pp/Qu4Ftn9aG0JC/oaCKtXpObeoC3zexyM0sKL18BXm7+iJKI0lKSuGZ0CVPuGMN/fbE/izZs49K/TOOaBz/gw5Wa9F0kGiI5498OZAH7b8NMJjQ0M4C7e0704oXojD9x7Ny7j8emr+L+KcupqtnLqB55/OcXenNK7wJCM3WKSKSOuVdPkFT4E8/Ovft4YsYaJkz9hE3b9jCkSy43nd6LcwcWk6xeQCIROZZePTc0eJ1sZj9qznAiDWWmpXDDKT2Y+t0x3HPxYLbtquXmx2dx1m+m8PgHq9hdq3GARJoqkjb+M83sFTPraGaDgelA2yjnEgEgPSWZK0d1Y9JtZ/Cnq46nbZsUfvD8Ak76+Vv8ZuISzQMg0gQRNfWY2WXA/wI7gSvc/b1oBzuQmnpkP3fngxWbeeCd5by5qJy05CTGDe3E9SeXMKhzbtDxRGJKY009R5xC0cz6ALcCzwLHAdeY2Wx339n8MUUOz8w4sWc+J/bM55OKHTzy/kqembmWZ2etZWRJe64ZXcLYgcWkpUTyY1YkMUXSq+dj4BvuPslC3Sq+A3zV3Qe2REDQGb8cXvWuWp4uW8Oj01exqmonBdnpXHlCVy47oRud22UEHU8kME3u1WNmOe6+rcG6Pu6+tJkzNkqFXyJRX+9MWVrBo9NW8fbicgwY06+IK0d14/S+haQk61eAJJaj7tVjZt8FcPdtZvblBn++/hjDtDOzZ8zsYzNbZGajj+XzRCA0GcyYfkU8dN1Ipt4xhpvP6M28ddXc8EgZp/zibX79xmLWbFYLpUijZ/xmNsvdj2/4/FCvj3qnZo8A77j7A2aWRmiyl62Nba8zfmmq2rp6Ji3axD8+XMOUJRXUO4zumc+XS7tw3qCOZKRpaGiJX0fd1BO+gDu84fNDvT7KIDnAXKCnR3j3mAq/NIf1W3fx7My1PDNrLauqdpKdnsJ5g4q55PgujOqRp+GhJe40pfBH5YzfzIYRmtjlI2AoMBO41d1rGmx3I3AjQLdu3UasWtVi875InHN3ZqzYzDMz1/Lqgo3s2LOPzu0yGD+sExcN60y/Yt2mIvGhKYW/jtCYPAZkEOrDT/h1G3dPbWKQUkI3gZ3s7h+Y2X3ANnf/78beozN+iZZde+t446ONPD97He8sraSu3ulf3JbxwzoxbkgnuuZlBh1RpMliZqweMysGprt7Sfj1qcD33f38xt6jwi8toXLHHl6Zv4EXZq9j1urQJadhXdtxwZCOnDe4o7qGSqsTM4U/HOYd4N/dfbGZ3Q1kufsdjW2vwi8tbc3mnbw8fwMvzlnPRxtCvZmHd2vHFwd1ZOygYv0SkFYh1gr/MOABIA1YDlzv7lsa216FX4K0srKGl+dv4OV5Gz49CAzqnMO5A4o5d1AxfYqyNWS0xKSYKvxHS4VfYsXqqp28tnADry7YyOxwc1BJfibnDCzmrOM6MKJ7ew0bLTFDhV+kmW3atpuJH23i9YUbmb68ito6p31mKmP6F3Fm/w6c1reAtm2a1AdCpFmo8ItE0fbdtUxdUsnEjzby9uIKqnfVkpJknNAjjzH9ihjTv5BehWoSkpalwi/SQvbV1TN7zVbeXLSJyR9XsHjTdgC6tM/g9L6FnN63kJN6F5CdfsTBcUWOiQq/SEDWbd3F5MXlTFlcwXvLKqnZW0dKknF89/ac1qeAU/oUMrhzrq4NSLNT4ReJAXv31VO2ajPvLK3knaUVLFgX6iWU0yaFk3oVcHKfAk7ulU+Pgiw1C8kxU+EXiUGVO/bw3rJK3ltWybtLK1lfvRuAjrltGN0rn9E98xndK58u7XXfgBw9FX6RGOfurKzayfufVPL+siqmLa9ic81eALrmZXBij3xG9cxnVI883UAmEVHhF2ll6uudJeXbmfZJFdM+qWLGys1s3VkLQOd2GZzQI4+RJXmc0KO9egzJIanwi7Ry+w8E0z+p4sOVW/hgxWYqd+wBIC8rjdLu7Sktac+I7nkM6pxDeormGkh0TZ5sXURiQ1KS0b84h/7FOVx3cg/cneWVNZSt3MyHK7fw4crNvPHRJgDSUpIY0jmXEd3bc3z39hzfrT2FbdMD/i+QWKEzfpE4Ur59N7NWbWXmqs3MXLWFBeu2sbeuHgjdRzC8W3uGd23HsG7tGNhJvwrinZp6RBLQ7to6Fq6vZvbqrcxevZVZq7ewIdxzKC05ieM65TCsSy5Du7ZjSJd29CzI0kxkcUSFX0QA2Fi9mzlrtjB7zVbmrtnK/LXV1OytA6BtegqDOucypGsugzvnMqRzO7rmZejCcSulNn4RAaA4tw1jczsydlBHAOrqnWXlO5i7divz1m5l3tpqHnp3BbV1oZPC3IxUBnXOYVDn0MFgUKdcuuVl6pdBK6YzfhH5nD376liycQfz1oV+ESxYX83ijds/PRi0TU/huE45DOyUw8BOuQzslEPvomxSk5MCTi4H0hm/iEQsPSWZwV1yGdwlF0aF1u3ZV8fSTTtYuL6aBeu2sWB9NU/MWM3u2tDF47TkJPoWZ3NccQ7HdQwtAzrmkJupoaljjc74RaTJ6uqdFZU7WLh+Gx+t38ZHG0KPVeE7jgE65bahf8cc+he3pX/HHI4rbkuPgixS9Osg6nTGLyLNLjnJ6M59650AAArWSURBVF3Ult5FbblwWOdP15dv381H67exaMN2Fm8MPU5dUsG++tCJZlpyEr2Ksulf3Ja+HdqGHovb0im3jS4ktwAVfhFpdkVt21DUrw1n9Cv6dN2efXUsr6jh443b+HjDdj7eGBqO4vnZ6z7dJjs9hT4dsulb1Db02CF0YOiQk64DQjNS4ReRFpGekvxp2z/DP1tfvbOWJeXbWbxxO0s2hZaJizbxj7I1n27Ttk0KfYqy6RM+IPQuCi2dcjPUu6gJ1MYvIjGpcscelmzazrLyHSzZtJ2lm3awrHzHQdcPMtOS6VWYTa/CrE8PBr0Ks+men0Vaiq4hqI1fRFqVgux0CrLTOalXwUHrq3bsYVn5DpZVhA4Ey8p3MGPFZl6Ys/7TbZKTjG55mfQqzKJn+MDQszCbngVZ5GWlJXyzkQq/iLQq+dnp5GenM6pn/kHra/bsY3lFDZ9U7OCT8EFheUUNU5dUfjpeEYRuSOtZmEXPguzwYxY9CrMoyc+iTWpijF2kwi8icSErPeWzew8OUFfvrN2y89ODwvLKGlZU1PDusgqenbX2oG07t8ugpCCTHgVZ9CjIpkdBJiX5WXTNy4yrm9MCK/xmlgyUAevc/YKgcohIfEtOMrrnZ9E9P4sx/YsO+tuOPftYWVnDisoallfUsLKqhuWVNbw4Zz3bdu876DO6tM+gJD+LHgVZdM/PpKQg9CuhS/uMVndQCPKM/1ZgEZATYAYRSWDZ4UHpBnU++FeCu7NlZy0rKnewonJn6OBQVcPKyhpmrtrCjj2fPyh0z8+iJD8zdJDJy6SkIJMu7TNjsvkokMJvZl2A84GfAt8JIoOISGPMjLysNPKy8hjRPe+gv7k7lTv2sjJ8IFhVtZMVVTWsrtrJ7NVb2H7ALwUzKM5pQ/f8TLrnZdEtP/Og57kZwQxnEdQZ/++A7wJtG9vAzG4EbgTo1q1bC8USETk8M6OwbTqFbdMZWfL5g8KWnbWsqgodEEJLDas272TSx+WfTpW5X7vMVLrnZdItP4tueRl0zwtdT+ien0lxTpuo3aPQ4oXfzC4Ayt19ppmd0dh27j4BmAChfvwtFE9EpMk++6WQxvBu7T/39x179rG6aierN4cODKs3h5a5a7by6vwNnw5pAaFhLbq0z+CnFw9mdK/8z33WsQjijP9kYLyZfRFoA+SY2WPufnUAWUREWkx2egoDOuUwoNPnL23uq6tnQ/Xugw4IazbvJC8rrdlztHjhd/c7gTsBwmf8t6voi0iiS0lOomteJl3zMqO+r9bVB0lERI5ZoDdwuftkYHKQGUREEo3O+EVEEowKv4hIglHhFxFJMCr8IiIJRoVfRCTBqPCLiCSYVjH1oplVAKua+PYCoLIZ47R2+j4+o+/iYPo+DhYP30d3dy9suLJVFP5jYWZlh5pzMlHp+/iMvouD6fs4WDx/H2rqERFJMCr8IiIJJhEK/4SgA8QYfR+f0XdxMH0fB4vb7yPu2/hFRORgiXDGLyIiB1DhFxFJMHFd+M0s2cxmm9lLQWcJmpm1M7NnzOxjM1tkZqODzhQkM/u2mS00swVm9oSZtQk6U0sys4fMrNzMFhywLs/MJprZ0vDj5+cOjEONfBe/Cv+/Ms/MnjezdkFmbG5xXfiBW4FFQYeIEfcBr7l7f2AoCfy9mFln4Bag1N0HAcnA5cGmanEPA2MbrPs+MMnd+wCTwq8TwcN8/ruYCAxy9yHAEsKzBsaLuC38ZtYFOB94IOgsQTOzHOA04EEAd9/r7luDTRW4FCDDzFKATGB9wHlalLtPBTY3WH0h8Ej4+SPARS0aKiCH+i7c/Q133xd+OR3o0uLBoihuCz/wO+C7QH3QQWJAT6AC+Fu46esBM8sKOlRQ3H0dcC+wGtgAVLv7G8Gmigkd3H0DQPixKOA8seKrwKtBh2hOcVn4zewCoNzdZwadJUakAMcDf3b34UANifMz/nPCbdcXAj2ATkCWmV0dbCqJRWb2A2Af8HjQWZpTXBZ+4GRgvJmtBJ4EvmBmjwUbKVBrgbXu/kH49TOEDgSJ6ixghbtXuHst8BxwUsCZYsEmM+sIEH4sDzhPoMzsWuAC4CqPsxue4rLwu/ud7t7F3UsIXbR7y90T9ozO3TcCa8ysX3jVmcBHAUYK2mrgRDPLNDMj9H0k7MXuA7wIXBt+fi3wzwCzBMrMxgLfA8a7+86g8zS3lKADSIv5JvC4maUBy4HrA84TGHf/wMyeAWYR+hk/mzi+Pf9QzOwJ4AygwMzWAj8Cfg48ZWY3EDo4fjm4hC2nke/iTiAdmBg6N2C6u98UWMhmpiEbREQSTFw29YiISONU+EVEEowKv4hIglHhFxFJMCr8IiIJRoVfYoqZ1ZnZnPComf9q6qiIZnZGaxmV1cwuMrMBh/n7v4W/j4Vm9pGZ3d6EfZxhZrpJTQAVfok9u9x9WHjUzM3AN4IO1AIuAg5Z+M3sPOBbwDnuPpDQHdfVTdjHGejuZAlT4ZdYNg3oDGBmvczsNTObaWbvmFn/8PqHzewv4XVLwuM0HcTMTjCz98MD1L2//w7m8HwN95rZ/PC4698Mrx9hZlPC+3r9gGEMJpvZb81sanhOg5Fm9lx4/PqfHLC/q81sRviXy/1mlhxev8PMfmpmc81supl1CJ+Fjwd+Fd6+V4P4dwK3u/t6AHff7e5/DX/esPDn7B8zvn14/S3hXwbzzOxJMysBbgK+Hd7Hqc307yOtlbtr0RIzC7Aj/JgMPA2MDb+eBPQJPx9FaBgOCI2l/hqhk5g+hMYlakPoDPel8DY5QEr4+VnAs+HnXweePeBveUAq8D5QGF53GfBQ+Plk4Bfh57cSGsq5I6E7PNcC+cBxwL+A1PB2fwL+LfzcgXHh578E7jrgv+HSRr6PzUBuI3+bB5wefv7/gN+Fn68H0sPP24Uf7yZ0AAn831hL8IuGbJBYk2Fmc4ASYCahW+azCTVTPB2+fR5CxXa/p9y9HlhqZsuB/g0+Mxd4xMz6ECq+qeH1ZwF/8fC46+6+2cwGAYP47Fb9ZEJDN+/3YvhxPrDQw8MYh/fbFTgFGAF8GH5/Bp8NdrYX2H/dYSZwduRfy8HMLJdQUZ8SXvUIoQMlhA4Ij5vZC8ALTd2HxC8Vfok1u9x9WLiwvUSojf9hYKu7D2vkPQ3HHWn4+sfA2+5+cbjZY3J4vR1iWyNU0BubmnJP+LH+gOf7X6eE3/+Iux9qxqZad9+/vzoi+/9vIaEDyVsRbLvf+YQm3hkP/LeZDTyK90oCUBu/xCR3ryY0PeLtwC5ghZl9GcBChh6w+ZfNLCncPt4TWNzg43KBdeHn1x2w/g3gpvAsXJhZXvi9hRaek9jMUo+ycE4CLjWzov2faWbdj/Ce7UDbRv72M+CXZlYc/rx0M7sl/P1sOaC9/hpgipklAV3d/W1CExG1A7KPsA9JMCr8ErPcfTYwl9DQ2lcBN5jZXEJnwRcesOliYAqhWZJucvfdDT7ql8DPzOw9Qk03+z1AaBTKeeHPvdLd9wKXAr8Ir5vDUfSGcfePgLuAN8xsHqG5Wzse4W1PAneELz4fdHHX3V8B/hd408wWEmoi2v9L4VpCF4XnAcMItfMnA4+Z2XxCo47+1kPTbP4LuFgXdwU0Oqe0cmb2MKGLuM8EnUWktdAZv4hIgtEZv4hIgtEZv4hIglHhFxFJMCr8IiIJRoVfRCTBqPCLiCSY/w/G9KN8oJnQNwAAAABJRU5ErkJggg==\n",
      "text/plain": [
       "<Figure size 432x288 with 1 Axes>"
      ]
     },
     "metadata": {
      "needs_background": "light"
     },
     "output_type": "display_data"
    }
   ],
   "source": [
    "plt.plot(demand.index.to_numpy(), demand[\"demand\"].astype(float).to_numpy())\n",
    "plt.xlabel(\"Replacement Cost\")\n",
    "plt.ylabel(\"Expected Annual Demand\")"
   ]
  }
 ],
 "metadata": {
  "kernelspec": {
   "display_name": "Python 3 (ipykernel)",
   "language": "python",
   "name": "python3"
  },
  "language_info": {
   "codemirror_mode": {
    "name": "ipython",
    "version": 3
   },
   "file_extension": ".py",
   "mimetype": "text/x-python",
   "name": "python",
   "nbconvert_exporter": "python",
   "pygments_lexer": "ipython3",
   "version": "3.9.15"
  }
 },
 "nbformat": 4,
 "nbformat_minor": 4
}<|MERGE_RESOLUTION|>--- conflicted
+++ resolved
@@ -4,23 +4,6 @@
    "cell_type": "code",
    "execution_count": 1,
    "metadata": {},
-<<<<<<< HEAD
-   "outputs": [
-    {
-     "ename": "ModuleNotFoundError",
-     "evalue": "No module named 'ruspy'",
-     "output_type": "error",
-     "traceback": [
-      "\u001b[0;31m---------------------------------------------------------------------------\u001b[0m",
-      "\u001b[0;31mModuleNotFoundError\u001b[0m                       Traceback (most recent call last)",
-      "Cell \u001b[0;32mIn [1], line 9\u001b[0m\n\u001b[1;32m      6\u001b[0m \u001b[38;5;28;01mimport\u001b[39;00m \u001b[38;5;21;01mnumpy\u001b[39;00m \u001b[38;5;28;01mas\u001b[39;00m \u001b[38;5;21;01mnp\u001b[39;00m\n\u001b[1;32m      7\u001b[0m \u001b[38;5;28;01mimport\u001b[39;00m \u001b[38;5;21;01mpandas\u001b[39;00m \u001b[38;5;28;01mas\u001b[39;00m \u001b[38;5;21;01mpd\u001b[39;00m\n\u001b[0;32m----> 9\u001b[0m \u001b[38;5;28;01mfrom\u001b[39;00m \u001b[38;5;21;01mruspy\u001b[39;00m\u001b[38;5;21;01m.\u001b[39;00m\u001b[38;5;21;01mestimation\u001b[39;00m\u001b[38;5;21;01m.\u001b[39;00m\u001b[38;5;21;01mcriterion_function\u001b[39;00m \u001b[38;5;28;01mimport\u001b[39;00m get_criterion_function\n\u001b[1;32m     10\u001b[0m \u001b[38;5;28;01mfrom\u001b[39;00m \u001b[38;5;21;01mruspy\u001b[39;00m\u001b[38;5;21;01m.\u001b[39;00m\u001b[38;5;21;01mmodel_code\u001b[39;00m\u001b[38;5;21;01m.\u001b[39;00m\u001b[38;5;21;01mdemand_function\u001b[39;00m \u001b[38;5;28;01mimport\u001b[39;00m get_demand\n\u001b[1;32m     11\u001b[0m \u001b[38;5;28;01mfrom\u001b[39;00m \u001b[38;5;21;01mestimagic\u001b[39;00m \u001b[38;5;28;01mimport\u001b[39;00m minimize\n",
-      "\u001b[0;31mModuleNotFoundError\u001b[0m: No module named 'ruspy'"
-     ]
-    }
-   ],
-=======
-   "outputs": [],
->>>>>>> 781ca532
    "source": [
     "%load_ext autoreload\n",
     "\n",
@@ -61,13 +44,6 @@
   {
    "cell_type": "code",
    "execution_count": 2,
-<<<<<<< HEAD
-   "metadata": {
-    "scrolled": true
-   },
-=======
-   "metadata": {},
->>>>>>> 781ca532
    "outputs": [
     {
      "data": {
@@ -247,38 +223,14 @@
    "cell_type": "markdown",
    "metadata": {},
    "source": [
-<<<<<<< HEAD
     "The above two elements are now given to the ``get_criterion_function`` function. The function specifies the criterion function (negative log-likelihood function) and its derivative needed for the cost parameter estimation. Additionally, it returns a dictionairy containing the results of the estimation of the transition probabilities."
-=======
-    "The above two elements are now given to the ``estimate`` function. The function solves the model and gives out two separate dictionairies containing the results of the estimation of the transition and cost parameters, respectively. "
->>>>>>> 781ca532
-   ]
-  },
-  {
-   "cell_type": "code",
-<<<<<<< HEAD
-   "execution_count": 5,
-   "metadata": {
-    "scrolled": true
-   },
-   "outputs": [
-    {
-     "ename": "NameError",
-     "evalue": "name 'get_criterion_function' is not defined",
-     "output_type": "error",
-     "traceback": [
-      "\u001b[0;31m---------------------------------------------------------------------------\u001b[0m",
-      "\u001b[0;31mNameError\u001b[0m                                 Traceback (most recent call last)",
-      "\u001b[0;32m<ipython-input-5-92d9c883e951>\u001b[0m in \u001b[0;36m<module>\u001b[0;34m\u001b[0m\n\u001b[0;32m----> 1\u001b[0;31m \u001b[0mcriterion_func\u001b[0m\u001b[0;34m,\u001b[0m \u001b[0mcriterion_dev\u001b[0m\u001b[0;34m,\u001b[0m \u001b[0mresult_transitions_nfxp\u001b[0m \u001b[0;34m=\u001b[0m \u001b[0mget_criterion_function\u001b[0m\u001b[0;34m(\u001b[0m\u001b[0minit_dict_nfxp\u001b[0m\u001b[0;34m,\u001b[0m \u001b[0mdata\u001b[0m\u001b[0;34m)\u001b[0m\u001b[0;34m\u001b[0m\u001b[0;34m\u001b[0m\u001b[0m\n\u001b[0m",
-      "\u001b[0;31mNameError\u001b[0m: name 'get_criterion_function' is not defined"
-     ]
-    }
-   ],
-=======
+   ]
+  },
+  {
+   "cell_type": "code",
    "execution_count": 6,
    "metadata": {},
    "outputs": [],
->>>>>>> 781ca532
    "source": [
     "criterion_func, criterion_dev, result_transitions_nfxp = get_criterion_function(init_dict_nfxp, data)"
    ]
@@ -357,11 +309,7 @@
    "cell_type": "markdown",
    "metadata": {},
    "source": [
-<<<<<<< HEAD
-    "The optimization algorithm successfully terminated."
-=======
     "As expected, the results below reveal that we find the same parameter estimates as Rust (1987) in Table IX."
->>>>>>> 781ca532
    ]
   },
   {
