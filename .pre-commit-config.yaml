--- conflicted
+++ resolved
@@ -21,22 +21,14 @@
         args: [--autofix, --no-sort-keys]
     -   id: trailing-whitespace
 -   repo: https://github.com/asottile/pyupgrade
-<<<<<<< HEAD
-    rev: v2.7.4
-=======
     rev: v2.9.0
->>>>>>> 1cf0a6f3
     hooks:
     -   id: pyupgrade
         args: [
           --py36-plus
         ]
 -   repo: https://github.com/asottile/blacken-docs
-<<<<<<< HEAD
-    rev: v1.9.1
-=======
     rev: v1.9.2
->>>>>>> 1cf0a6f3
     hooks:
     -   id: blacken-docs
         additional_dependencies: [black==19.3b0]
